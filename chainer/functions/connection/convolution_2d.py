--- conflicted
+++ resolved
@@ -65,7 +65,7 @@
         kh, kw = W.shape[2:]
         self.col = conv.im2col_cpu(
             x, kh, kw, self.sy, self.sx, self.ph, self.pw,
-            cover_all = self.cover_all)
+            cover_all=self.cover_all)
         y = numpy.tensordot(
             self.col, W, ((1, 2, 3), (1, 2, 3))).astype(x.dtype)
         if b is not None:
@@ -85,12 +85,8 @@
                                       cover_all=self.cover_all)
 
         y = cuda.cupy.empty((n, out_c, out_h, out_w), dtype=x.dtype)
-<<<<<<< HEAD
-        if (cuda.cudnn_enabled and self.use_cudnn and
+        if (not self.cover_all and cuda.cudnn_enabled and self.use_cudnn and
                 _check_cudnn_acceptable_type(x.dtype, W.dtype)):
-=======
-        if not self.cover_all and cuda.cudnn_enabled and self.use_cudnn:
->>>>>>> 1cebeee2
             x = cuda.cupy.ascontiguousarray(x)
             W = cuda.cupy.ascontiguousarray(W)
             if b is not None:
@@ -172,12 +168,8 @@
         kh, kw = W.shape[2:]
 
         gW = cuda.cupy.empty_like(W)
-<<<<<<< HEAD
-        if (cuda.cudnn_enabled and self.use_cudnn and
+        if (not self.cover_all and cuda.cudnn_enabled and self.use_cudnn and
                 _check_cudnn_acceptable_type(x.dtype, W.dtype)):
-=======
-        if not self.cover_all and cuda.cudnn_enabled and self.use_cudnn:
->>>>>>> 1cebeee2
             x = cuda.cupy.ascontiguousarray(x)
             W = cuda.cupy.ascontiguousarray(W)
             gy = cuda.cupy.ascontiguousarray(gy)
