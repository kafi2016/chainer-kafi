import unittest

import mock
import numpy

import chainer
from chainer import cuda
from chainer import functions
from chainer.functions.connection import convolution_2d
from chainer import gradient_check
from chainer import testing
from chainer.testing import attr
from chainer.testing import condition


@testing.parameterize(*testing.product({
    'c_contiguous': [True, False],
    'cover_all': [True, False],
    'x_dtype': [numpy.float16, numpy.float32, numpy.float64],
    'W_dtype': [numpy.float16, numpy.float32, numpy.float64],
}))
class TestConvolution2DFunction(unittest.TestCase):

    def setUp(self, use_cudnn=True):
        in_channels = 3
        out_channels = 2
        kh, kw = (3, 3)
        self.stride = 2
        self.pad = 1
        self.use_cudnn = use_cudnn
        self.W = numpy.random.normal(
            0, numpy.sqrt(1. / (kh * kw * in_channels)),
            (out_channels, in_channels, kh, kw)).astype(self.W_dtype)
        self.b = numpy.random.uniform(
            -1, 1, out_channels).astype(self.x_dtype)
        self.x = numpy.random.uniform(
            -1, 1, (2, 3, 4, 3)).astype(self.x_dtype)
        self.gy = numpy.random.uniform(
            -1, 1, (2, 2, 2, 2)).astype(self.x_dtype)
        if self.cover_all:
            self.gy = numpy.random.uniform(
                -1, 1, (2, 2, 3, 2)).astype(self.x_dtype)
        else:
            self.gy = numpy.random.uniform(
                -1, 1, (2, 2, 2, 2)).astype(self.x_dtype)
        self.check_backward_options = {}
        if self.x_dtype == numpy.float16:
            self.check_backward_options = {'atol': 5e-2, 'rtol': 5e-1}
        elif self.W_dtype == numpy.float16:
            self.check_backward_options = {'atol': 5e-3, 'rtol': 5e-2}

    @attr.cudnn
    def test_forward_consistency(self, nobias=False):
        x_cpu = chainer.Variable(self.x)
        W_cpu = chainer.Variable(self.W)
        b_cpu = None if nobias else chainer.Variable(self.b)
        y_cpu = functions.convolution_2d(
            x_cpu, W_cpu, b_cpu, stride=self.stride, pad=self.pad,
            use_cudnn=self.use_cudnn, cover_all=self.cover_all)

        x_gpu = chainer.Variable(cuda.to_gpu(self.x))
        W_gpu = chainer.Variable(cuda.to_gpu(self.W))
        b_gpu = None if nobias else chainer.Variable(cuda.to_gpu(self.b))
        y_gpu = functions.convolution_2d(
            x_gpu, W_gpu, b_gpu, stride=self.stride, pad=self.pad,
            use_cudnn=self.use_cudnn, cover_all=self.cover_all)

        gradient_check.assert_allclose(y_cpu.data, y_gpu.data.get())

    @attr.gpu
    def test_forward_consistency_im2col(self):
        self.use_cudnn = False
        self.test_forward_consistency()

    @attr.gpu
    def test_forward_consistency_im2col_nobias(self):
        self.use_cudnn = False
        self.test_forward_consistency(nobias=True)

    def check_backward(self, x_data, W_data, b_data, y_grad):
        xp = cuda.get_array_module(x_data)
        if not self.c_contiguous:
            x_data = xp.asfortranarray(x_data)
            W_data = xp.asfortranarray(W_data)
            y_grad = xp.asfortranarray(y_grad)
            self.assertFalse(x_data.flags.c_contiguous)
            self.assertFalse(W_data.flags.c_contiguous)
            self.assertFalse(y_grad.flags.c_contiguous)
            if b_data is not None:
                b = xp.empty((len(b_data) * 2,), dtype=self.b.dtype)
                b[::2] = b_data
                b_data = b[::2]
                self.assertFalse(b_data.flags.c_contiguous)

        args = (x_data, W_data)
        if b_data is not None:
            args = args + (b_data,)

        gradient_check.check_backward(
            convolution_2d.Convolution2DFunction(
                self.stride, self.pad, self.use_cudnn, self.cover_all),
            args, y_grad, eps=1e-2, **self.check_backward_options)

    @condition.retry(3)
    def test_backward_cpu(self):
        self.check_backward(self.x, self.W, self.b, self.gy)

    @condition.retry(3)
    def test_backward_cpu_nobias(self):
        self.check_backward(self.x, self.W, None, self.gy)

    @attr.cudnn
    @condition.retry(3)
    def test_backward_gpu(self):
        self.check_backward(cuda.to_gpu(self.x), cuda.to_gpu(self.W),
                            cuda.to_gpu(self.b), cuda.to_gpu(self.gy))

    @attr.cudnn
    @condition.retry(3)
    def test_backward_gpu_nobias(self):
        self.check_backward(cuda.to_gpu(self.x), cuda.to_gpu(self.W),
                            None, cuda.to_gpu(self.gy))

    @attr.gpu
    @condition.retry(3)
    def test_backward_gpu_im2col(self):
        self.use_cudnn = False
        self.check_backward(cuda.to_gpu(self.x), cuda.to_gpu(self.W),
                            cuda.to_gpu(self.b), cuda.to_gpu(self.gy))

    @attr.gpu
    @condition.retry(3)
    def test_backward_gpu_im2col_nobias(self):
        self.use_cudnn = False
        self.check_backward(cuda.to_gpu(self.x), cuda.to_gpu(self.W),
                            None, cuda.to_gpu(self.gy))


@testing.parameterize(*testing.product({
    'use_cudnn': [True, False],
<<<<<<< HEAD
    'cover_all': [True, False],
    'dtype': [numpy.float16, numpy.float32, numpy.float64],
=======
>>>>>>> 1cebeee2
}))
@attr.cudnn
class TestConvolution2DCudnnCall(unittest.TestCase):

    def setUp(self):
        in_channels = 3
        out_channels = 2
        kh, kw = (3, 3)
        self.stride = 2
        self.pad = 1
        self.x = cuda.cupy.random.uniform(
            -1, 1, (2, 3, 4, 3)).astype(self.dtype)
        self.W = cuda.cupy.random.normal(
            0, numpy.sqrt(1. / (kh * kw * in_channels)),
<<<<<<< HEAD
            (out_channels, in_channels, kh, kw)).astype(self.dtype)
        if self.cover_all:
            self.gy = cuda.cupy.random.uniform(
                -1, 1, (2, 2, 3, 2)).astype(self.dtype)
        else:
            self.gy = cuda.cupy.random.uniform(
                -1, 1, (2, 2, 2, 2)).astype(self.dtype)
        self.skip_test = (
            self.cudnn and self.dtype == numpy.float16 and
            cuda.cudnn.cudnn.getVersion() < 3000)
=======
            (out_channels, in_channels, kh, kw)).astype(numpy.float32)
        self.gy = cuda.cupy.random.uniform(
            -1, 1, (2, 2, 2, 2)).astype(numpy.float32)
>>>>>>> 1cebeee2

    def forward(self):
        x = chainer.Variable(self.x)
        W = chainer.Variable(self.W)
        return functions.convolution_2d(
            x, W, None, stride=self.stride, pad=self.pad,
            use_cudnn=self.use_cudnn)

    def test_call_cudnn_forward(self):
        if self.skip_test:
            return
        with mock.patch('cupy.cudnn.cudnn.convolutionForward') as func:
            self.forward()
            self.assertEqual(func.called, self.use_cudnn)

    def test_call_cudnn_backrward(self):
        if self.skip_test:
            return
        y = self.forward()
        y.grad = self.gy
        if cuda.cudnn.cudnn.getVersion() >= 4000:
            name = 'cupy.cudnn.cudnn.convolutionBackwardData_v3'
        else:
            name = 'cupy.cudnn.cudnn.convolutionBackwardData_v2'
        with mock.patch(name) as func:
            y.backward()
            self.assertEqual(func.called, self.use_cudnn)


testing.run_module(__name__, __file__)<|MERGE_RESOLUTION|>--- conflicted
+++ resolved
@@ -138,11 +138,7 @@
 
 @testing.parameterize(*testing.product({
     'use_cudnn': [True, False],
-<<<<<<< HEAD
-    'cover_all': [True, False],
     'dtype': [numpy.float16, numpy.float32, numpy.float64],
-=======
->>>>>>> 1cebeee2
 }))
 @attr.cudnn
 class TestConvolution2DCudnnCall(unittest.TestCase):
@@ -157,22 +153,12 @@
             -1, 1, (2, 3, 4, 3)).astype(self.dtype)
         self.W = cuda.cupy.random.normal(
             0, numpy.sqrt(1. / (kh * kw * in_channels)),
-<<<<<<< HEAD
             (out_channels, in_channels, kh, kw)).astype(self.dtype)
-        if self.cover_all:
-            self.gy = cuda.cupy.random.uniform(
-                -1, 1, (2, 2, 3, 2)).astype(self.dtype)
-        else:
-            self.gy = cuda.cupy.random.uniform(
-                -1, 1, (2, 2, 2, 2)).astype(self.dtype)
+        self.gy = cuda.cupy.random.uniform(
+            -1, 1, (2, 2, 2, 2)).astype(self.dtype)
         self.skip_test = (
             self.cudnn and self.dtype == numpy.float16 and
             cuda.cudnn.cudnn.getVersion() < 3000)
-=======
-            (out_channels, in_channels, kh, kw)).astype(numpy.float32)
-        self.gy = cuda.cupy.random.uniform(
-            -1, 1, (2, 2, 2, 2)).astype(numpy.float32)
->>>>>>> 1cebeee2
 
     def forward(self):
         x = chainer.Variable(self.x)
