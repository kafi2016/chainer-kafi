--- conflicted
+++ resolved
@@ -15,12 +15,9 @@
 
 @testing.parameterize(*testing.product({
     'c_contiguous': [True, False],
-<<<<<<< HEAD
+    'cover_all': [True, False],
     'x_dtype': [numpy.float16, numpy.float32, numpy.float64],
     'W_dtype': [numpy.float16, numpy.float32, numpy.float64],
-=======
-    'cover_all': [True, False],
->>>>>>> d7cd55c7
 }))
 class TestConvolution2DFunction(unittest.TestCase):
 
@@ -35,30 +32,22 @@
             0, numpy.sqrt(1. / (kh * kw * in_channels)),
             (out_channels, in_channels, kh, kw)).astype(self.W_dtype)
         self.b = numpy.random.uniform(
-<<<<<<< HEAD
             -1, 1, out_channels).astype(self.x_dtype)
-
         self.x = numpy.random.uniform(
             -1, 1, (2, 3, 4, 3)).astype(self.x_dtype)
         self.gy = numpy.random.uniform(
             -1, 1, (2, 2, 2, 2)).astype(self.x_dtype)
+        if self.cover_all:
+            self.gy = numpy.random.uniform(
+                -1, 1, (2, 2, 3, 2)).astype(self.x_dtype)
+        else:
+            self.gy = numpy.random.uniform(
+                -1, 1, (2, 2, 2, 2)).astype(self.x_dtype)
         self.check_backward_options = {}
         if self.x_dtype == numpy.float16:
             self.check_backward_options = {'atol': 5e-2, 'rtol': 5e-1}
         elif self.W_dtype == numpy.float16:
             self.check_backward_options = {'atol': 5e-3, 'rtol': 5e-2}
-=======
-            -1, 1, out_channels).astype(numpy.float32)
-
-        self.x = numpy.random.uniform(-1, 1,
-                                      (2, 3, 4, 3)).astype(numpy.float32)
-        if self.cover_all:
-            self.gy = numpy.random.uniform(-1, 1,
-                                           (2, 2, 3, 2)).astype(numpy.float32)
-        else:
-            self.gy = numpy.random.uniform(-1, 1,
-                                           (2, 2, 2, 2)).astype(numpy.float32)
->>>>>>> d7cd55c7
 
     @attr.cudnn
     def test_forward_consistency(self, nobias=False):
@@ -109,13 +98,8 @@
 
         gradient_check.check_backward(
             convolution_2d.Convolution2DFunction(
-<<<<<<< HEAD
-                self.stride, self.pad, self.use_cudnn),
+                self.stride, self.pad, self.use_cudnn, self.cover_all),
             args, y_grad, eps=1e-2, **self.check_backward_options)
-=======
-                self.stride, self.pad, self.use_cudnn, self.cover_all),
-            args, y_grad, eps=1e-2)
->>>>>>> d7cd55c7
 
     @condition.retry(3)
     def test_backward_cpu(self):
@@ -154,11 +138,8 @@
 
 @testing.parameterize(*testing.product({
     'use_cudnn': [True, False],
-<<<<<<< HEAD
+    'cover_all': [True, False],
     'dtype': [numpy.float16, numpy.float32, numpy.float64],
-=======
-    'cover_all': [True, False],
->>>>>>> d7cd55c7
 }))
 @attr.cudnn
 class TestConvolution2DCudnnCall(unittest.TestCase):
@@ -173,22 +154,16 @@
             -1, 1, (2, 3, 4, 3)).astype(self.dtype)
         self.W = cuda.cupy.random.normal(
             0, numpy.sqrt(1. / (kh * kw * in_channels)),
-<<<<<<< HEAD
             (out_channels, in_channels, kh, kw)).astype(self.dtype)
-        self.gy = cuda.cupy.random.uniform(
-            -1, 1, (2, 2, 2, 2)).astype(self.dtype)
+        if self.cover_all:
+            self.gy = cuda.cupy.random.uniform(
+                -1, 1, (2, 2, 3, 2)).astype(self.dtype)
+        else:
+            self.gy = cuda.cupy.random.uniform(
+                -1, 1, (2, 2, 2, 2)).astype(self.dtype)
         self.skip_test = (
             self.cudnn and self.dtype == numpy.float16 and
             cuda.cudnn.cudnn.getVersion() < 3000)
-=======
-            (out_channels, in_channels, kh, kw)).astype(numpy.float32)
-        if self.cover_all:
-            self.gy = cuda.cupy.random.uniform(
-                -1, 1, (2, 2, 3, 2)).astype(numpy.float32)
-        else:
-            self.gy = cuda.cupy.random.uniform(
-                -1, 1, (2, 2, 2, 2)).astype(numpy.float32)
->>>>>>> d7cd55c7
 
     def forward(self):
         x = chainer.Variable(self.x)
